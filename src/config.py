"""Configuration management for Notion Helper."""

import os
import yaml
from pathlib import Path
from typing import Dict, Any, List, Optional


class Config:
    """Configuration manager for the Notion Helper application."""

    def __init__(self, config_path: str = None):
        """Initialize configuration from YAML file."""
        if config_path is None:
            config_path = Path(__file__).parent.parent / "my_config.yaml"

        self.config_path = Path(config_path)
        self._config = self._load_config()

    def _load_config(self) -> Dict[str, Any]:
        """Load configuration from YAML file."""
        if not self.config_path.exists():
            raise FileNotFoundError(f"Configuration file not found: {self.config_path}")

        with open(self.config_path, "r", encoding="utf-8") as f:
            config = yaml.safe_load(f)

        # Expand user paths
        if "paths" in config:
            for key, path in config["paths"].items():
                if isinstance(path, str) and path.startswith("~"):
                    config["paths"][key] = os.path.expanduser(path)

        return config

    # -------------------------------
    # Notion API
    # -------------------------------
    @property
    def notion_token(self) -> str:
        return self._config["notion"]["token"]

    @property
    def project_database_id(self) -> str:
        return self._config["notion"]["project_database_id"]

    @property
    def daily_log_page_id(self) -> str:
        return self._config["notion"]["daily_log_page_id"]

    # -------------------------------
    # iCloud CalDAV
    # -------------------------------
    @property
    def icloud_username(self) -> str:
        return self._config["icloud"]["username"]

    @property
    def icloud_app_password(self) -> str:
        """Get iCloud app-specific password (not Apple ID password)."""
        return self._config["icloud"]["app_password"]

    @property
    def icloud_calendars(self) -> Optional[List[str]]:
<<<<<<< HEAD
        """Get list of calendars to sync.

        Returns:
            List of calendar names to sync, or None if not configured.
            Empty list means sync all calendars.
        """
        try:
            return self._config["icloud"]["calendars"]
        except KeyError:
            return None
=======
        """List of calendars to sync (empty list = all)."""
        return self._config["icloud"].get("calendars")
>>>>>>> bbab2d3a

    # -------------------------------
    # Email & Paths
    # -------------------------------
    @property
    def email_template_file(self) -> Path:
        return Path(self._config["paths"]["email_template"])

    @property
    def your_name(self) -> str:
        return self._config["email"]["your_name"]

    @property
    def email_subject_template(self) -> str:
        return self._config["email"]["subject_template"]

    @property
    def timezone(self) -> str:
        return self._config["timezone"]

    @property
    def recurring_events(self) -> Dict[str, list]:
        """Get manually configured weekly recurring events."""
        return self._config.get("recurring_events", {})

    def email_to_list(self) -> List[str]:
        return self._config["email"]["to_list"]

    def email_cc_list(self) -> List[str]:
        return self._config["email"]["cc_list"]

    # -------------------------------
    # Generic getter
    # -------------------------------
    def get(self, key: str, default=None):
        keys = key.split(".")
        value = self._config
        for k in keys:
            if isinstance(value, dict) and k in value:
                value = value[k]
            else:
                return default
        return value


# Global config instance
config = None


def get_config(config_path: str = None) -> Config:
    """Get global configuration instance."""
    global config
    if config is None:
        config = Config(config_path)
    return config<|MERGE_RESOLUTION|>--- conflicted
+++ resolved
@@ -62,7 +62,6 @@
 
     @property
     def icloud_calendars(self) -> Optional[List[str]]:
-<<<<<<< HEAD
         """Get list of calendars to sync.
 
         Returns:
@@ -73,14 +72,7 @@
             return self._config["icloud"]["calendars"]
         except KeyError:
             return None
-=======
-        """List of calendars to sync (empty list = all)."""
-        return self._config["icloud"].get("calendars")
->>>>>>> bbab2d3a
 
-    # -------------------------------
-    # Email & Paths
-    # -------------------------------
     @property
     def email_template_file(self) -> Path:
         return Path(self._config["paths"]["email_template"])
